--- conflicted
+++ resolved
@@ -19,18 +19,6 @@
 gencode_config = {
     "assembly": "hg38",
     "version": 40,
-<<<<<<< HEAD
-    "gtf_dir": "/pmglocal/alb2281/get/get_data"
-}
-# Configuration for the dataset
-dataset_config = {
-    "zarr_dirs": ["/pmglocal/alb2281/get/get_data/htan_gbm_dense.zarr"],
-    "genome_seq_zarr": {'hg38': "/pmglocal/alb2281/get/get_data/hg38.zarr"},
-    "genome_motif_zarr": "/pmglocal/alb2281/get/get_data/hg38_motif_result.zarr",
-    "insulation_paths": [
-        "/pmglocal/alb2281/repos/get_model/data/hg38_4DN_average_insulation.ctcf.adjecent.feather",
-        "/pmglocal/alb2281/repos/get_model/data/hg38_4DN_average_insulation.ctcf.longrange.feather"
-=======
     "gtf_dir": "/home/ubuntu/alb2281/get/get_data"
 }
 # Configuration for the dataset
@@ -41,18 +29,13 @@
     "insulation_paths": [
         "/home/ubuntu/alb2281/repos/get_model/data/hg38_4DN_average_insulation.ctcf.adjecent.feather",
         "/home/ubuntu/alb2281/repos/get_model/data/hg38_4DN_average_insulation.ctcf.longrange.feather"
->>>>>>> 32326734
     ],
     "peak_name": "fetal_gbm_peaks_open_exp",
     "leave_out_chromosomes": "",
     "use_insulation": True,
     "additional_peak_columns": ["Expression_positive", "Expression_negative", "aTPM", "TSS"],
     "n_peaks_upper_bound": 900,
-<<<<<<< HEAD
-    "keep_celltypes": "Tumor.htan_gbm.C3N-01814_CPT0167860015_snATAC_GBM_Tumor.16384",
-=======
     "keep_celltypes": ["Tumor.htan_gbm.C3N-01818_CPT0168270014_snATAC_GBM_Tumor.2048" ],
->>>>>>> 32326734
     "center_expand_target": 0,
     "random_shift_peak": 0,
     "peak_count_filter": 10,
@@ -61,20 +44,11 @@
 }
 
 # %%
-<<<<<<< HEAD
-hg38 = DenseZarrIO('/pmglocal/alb2281/get/get_data/hg38.zarr')
-gencode = Gencode(**gencode_config)
-# %%
-# gene_list = np.loadtxt(
-#     '/home/xf2217/Projects/get_revision/TFAtlas_fetal_compare/diff_genes.txt', dtype=str)[0:10]
-gene_list = ['AARSD1', 'MYC', 'RET']
-=======
 hg38 = DenseZarrIO('/home/ubuntu/alb2281/get/get_data/hg38.zarr')
 gencode = Gencode(**gencode_config)
 # %%
 gene_list = ['ABCD1', 'TP53']
 
->>>>>>> 32326734
 dataset = InferenceDataset(
     assembly='hg38', gencode_obj={'hg38': gencode}, **dataset_config, gene_list=gene_list)
 # %%
@@ -108,13 +82,6 @@
 # %%
 print(tss_coord > tss_peak_df.Start and tss_coord < tss_peak_df.End)
 # %%
-<<<<<<< HEAD
-rrd_peak.query('index_input==@peak_start+@tss_peak')
-# %%
-tss_peak_df.Start==rrd_peak.query('index_input==@peak_start+@tss_peak').Start
-# %%
-rrd[1]
-=======
 def extract_peak_df(batch):
     peak_coord = batch['celltype_peaks'] + batch['metadata']['start'] 
     chr_name = batch['metadata']['chr_name']
@@ -137,5 +104,4 @@
 
 # %%
 get_insulation_overlap(dataset[0], dataset.datapool.insulation)
->>>>>>> 32326734
 # %%